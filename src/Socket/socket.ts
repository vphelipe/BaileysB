import { Boom } from '@hapi/boom'
import { randomBytes } from 'crypto'
import { URL } from 'url'
import { promisify } from 'util'
import { proto } from '../../WAProto'
import {
	DEF_CALLBACK_PREFIX,
	DEF_TAG_PREFIX,
	INITIAL_PREKEY_COUNT,
	MIN_PREKEY_COUNT,
	MOBILE_ENDPOINT,
	MOBILE_NOISE_HEADER,
	MOBILE_PORT,
	NOISE_WA_HEADER
} from '../Defaults'
import { DisconnectReason, SocketConfig } from '../Types'
import {
	addTransactionCapability,
	aesEncryptCTR,
	bindWaitForConnectionUpdate,
	bytesToCrockford,
	configureSuccessfulPairing,
	Curve,
	derivePairingCodeKey,
	generateLoginNode,
	generateMdTagPrefix,
	generateMobileNode,
	generateRegistrationNode,
	getCodeFromWSError,
	getErrorCodeFromStreamError,
	getNextPreKeysNode,
	makeEventBuffer,
	makeNoiseHandler,
	printQRIfNecessaryListener,
	promiseTimeout
} from '../Utils'
import {
	assertNodeErrorFree,
	BinaryNode,
	binaryNodeToString,
	encodeBinaryNode,
	getBinaryNodeChild,
	getBinaryNodeChildren,
	jidEncode,
	S_WHATSAPP_NET
} from '../WABinary'
import { MobileSocketClient, WebSocketClient } from './Client'

/**
 * Connects to WA servers and performs:
 * - simple queries (no retry mechanism, wait for connection establishment)
 * - listen to messages and emit events
 * - query phone connection
 */

export const makeSocket = (config: SocketConfig) => {
	const {
		waWebSocketUrl,
		connectTimeoutMs,
		logger,
		keepAliveIntervalMs,
		browser,
		auth: authState,
		printQRInTerminal,
		defaultQueryTimeoutMs,
		transactionOpts,
		qrTimeout,
		makeSignalRepository,
	} = config

	let url = typeof waWebSocketUrl === 'string' ? new URL(waWebSocketUrl) : waWebSocketUrl

	config.mobile = config.mobile || url.protocol === 'tcp:'

	if(config.mobile && url.protocol !== 'tcp:') {
		url = new URL(`tcp://${MOBILE_ENDPOINT}:${MOBILE_PORT}`)
	}

	const ws = config.socket ? config.socket : config.mobile ? new MobileSocketClient(url, config) : new WebSocketClient(url, config)

	ws.connect()

	const ev = makeEventBuffer(logger)
	/** ephemeral key pair used to encrypt/decrypt communication. Unique for each connection */
	const ephemeralKeyPair = Curve.generateKeyPair()
	/** WA noise protocol wrapper */
	const noise = makeNoiseHandler({
		keyPair: ephemeralKeyPair,
		NOISE_HEADER: config.mobile ? MOBILE_NOISE_HEADER : NOISE_WA_HEADER,
		mobile: config.mobile,
		logger
	})

	const { creds } = authState
	// add transaction capability
	const keys = addTransactionCapability(authState.keys, logger, transactionOpts)
	const signalRepository = makeSignalRepository({ creds, keys })

	let lastDateRecv: Date
	let epoch = 1
	let keepAliveReq: NodeJS.Timeout
	let qrTimer: NodeJS.Timeout
	let closed = false

	const uqTagId = generateMdTagPrefix()
	const generateMessageTag = () => `${uqTagId}${epoch++}`

	const sendPromise = promisify(ws.send)
	/** send a raw buffer */
	const sendRawMessage = async(data: Uint8Array | Buffer) => {
		if(!ws.isOpen) {
			throw new Boom('Connection Closed', { statusCode: DisconnectReason.connectionClosed })
		}

		const bytes = noise.encodeFrame(data)
		await promiseTimeout<void>(
			connectTimeoutMs,
			async(resolve, reject) => {
				try {
					await sendPromise.call(ws, bytes)
					resolve()
				} catch(error) {
					reject(error)
				}
			}
		)
	}

	/** send a binary node */
	const sendNode = (frame: BinaryNode) => {
		if(logger.level === 'trace') {
			logger.trace({ xml: binaryNodeToString(frame), msg: 'xml send' })
		}

		const buff = encodeBinaryNode(frame)
		return sendRawMessage(buff)
	}

	/** log & process any unexpected errors */
	const onUnexpectedError = (err: Error | Boom, msg: string) => {
		logger.error(
			{ err },
			`unexpected error in '${msg}'`
		)
	}

	/** await the next incoming message */
	const awaitNextMessage = async<T>(sendMsg?: Uint8Array) => {
		if(!ws.isOpen) {
			throw new Boom('Connection Closed', {
				statusCode: DisconnectReason.connectionClosed
			})
		}

		let onOpen: (data: T) => void
		let onClose: (err: Error) => void

		const result = promiseTimeout<T>(connectTimeoutMs, (resolve, reject) => {
			onOpen = resolve
			onClose = mapWebSocketError(reject)
			ws.on('frame', onOpen)
			ws.on('close', onClose)
			ws.on('error', onClose)
		})
			.finally(() => {
				ws.off('frame', onOpen)
				ws.off('close', onClose)
				ws.off('error', onClose)
			})

		if(sendMsg) {
			sendRawMessage(sendMsg).catch(onClose!)
		}

		return result
	}

	/**
	 * Wait for a message with a certain tag to be received
	 * @param msgId the message tag to await
	 * @param timeoutMs timeout after which the promise will reject
	 */
	const waitForMessage = async<T>(msgId: string, timeoutMs = defaultQueryTimeoutMs) => {
		let onRecv: (json) => void
		let onErr: (err) => void
		try {
			return await promiseTimeout<T>(timeoutMs,
				(resolve, reject) => {
					onRecv = resolve
					onErr = err => {
						reject(err || new Boom('Connection Closed', { statusCode: DisconnectReason.connectionClosed }))
					}

					ws.on(`TAG:${msgId}`, onRecv)
					ws.on('close', onErr) // if the socket closes, you'll never receive the message
					ws.off('error', onErr)
				},
			)
		} finally {
			ws.off(`TAG:${msgId}`, onRecv!)
			ws.off('close', onErr!) // if the socket closes, you'll never receive the message
			ws.off('error', onErr!)
		}
	}

	/** send a query, and wait for its response. auto-generates message ID if not provided */
	const query = async(node: BinaryNode, timeoutMs?: number) => {
		if(!node.attrs.id) {
			node.attrs.id = generateMessageTag()
		}

		const msgId = node.attrs.id
		const wait = waitForMessage(msgId, timeoutMs)

		await sendNode(node)

		const result = await (wait as Promise<BinaryNode>)
		if('tag' in result) {
			assertNodeErrorFree(result)
		}

		return result
	}

	/** connection handshake */
	const validateConnection = async() => {
		let helloMsg: proto.IHandshakeMessage = {
			clientHello: { ephemeral: ephemeralKeyPair.public }
		}
		helloMsg = proto.HandshakeMessage.fromObject(helloMsg)

		logger.info({ browser, helloMsg }, 'connected to WA')

		const init = proto.HandshakeMessage.encode(helloMsg).finish()

		const result = await awaitNextMessage<Uint8Array>(init)
		const handshake = proto.HandshakeMessage.decode(result)

		logger.trace({ handshake }, 'handshake recv from WA')

		const keyEnc = noise.processHandshake(handshake, creds.noiseKey)

		let node: proto.IClientPayload
		if(config.mobile) {
			node = generateMobileNode(config)
		} else if(!creds.me) {
			node = generateRegistrationNode(creds, config)
			logger.info({ node }, 'not logged in, attempting registration...')
		} else {
			node = generateLoginNode(creds.me.id, config)
			logger.info({ node }, 'logging in...')
		}

		const payloadEnc = noise.encrypt(
			proto.ClientPayload.encode(node).finish()
		)
		await sendRawMessage(
			proto.HandshakeMessage.encode({
				clientFinish: {
					static: keyEnc,
					payload: payloadEnc,
				},
			}).finish()
		)
		noise.finishInit()
		startKeepAliveRequest()
	}

	const getAvailablePreKeysOnServer = async() => {
		const result = await query({
			tag: 'iq',
			attrs: {
				id: generateMessageTag(),
				xmlns: 'encrypt',
				type: 'get',
				to: S_WHATSAPP_NET
			},
			content: [
				{ tag: 'count', attrs: {} }
			]
		})
		const countChild = getBinaryNodeChild(result, 'count')
		return +countChild!.attrs.value
	}

	/** generates and uploads a set of pre-keys to the server */
	const uploadPreKeys = async(count = INITIAL_PREKEY_COUNT) => {
		await keys.transaction(
			async() => {
				logger.info({ count }, 'uploading pre-keys')
				const { update, node } = await getNextPreKeysNode({ creds, keys }, count)

				await query(node)
				ev.emit('creds.update', update)

				logger.info({ count }, 'uploaded pre-keys')
			}
		)
	}

	const uploadPreKeysToServerIfRequired = async() => {
		const preKeyCount = await getAvailablePreKeysOnServer()
		logger.info(`${preKeyCount} pre-keys found on server`)
		if(preKeyCount <= MIN_PREKEY_COUNT) {
			await uploadPreKeys()
		}
	}

	const onMessageReceived = (data: Buffer) => {
		noise.decodeFrame(data, frame => {
			// reset ping timeout
			lastDateRecv = new Date()

			let anyTriggered = false

			anyTriggered = ws.emit('frame', frame)
			// if it's a binary node
			if(!(frame instanceof Uint8Array)) {
				const msgId = frame.attrs.id

				if(logger.level === 'trace') {
					logger.trace({ xml: binaryNodeToString(frame), msg: 'recv xml' })
				}

				/* Check if this is a response to a message we sent */
				anyTriggered = ws.emit(`${DEF_TAG_PREFIX}${msgId}`, frame) || anyTriggered
				/* Check if this is a response to a message we are expecting */
				const l0 = frame.tag
				const l1 = frame.attrs || {}
				const l2 = Array.isArray(frame.content) ? frame.content[0]?.tag : ''

				Object.keys(l1).forEach(key => {
					anyTriggered = ws.emit(`${DEF_CALLBACK_PREFIX}${l0},${key}:${l1[key]},${l2}`, frame) || anyTriggered
					anyTriggered = ws.emit(`${DEF_CALLBACK_PREFIX}${l0},${key}:${l1[key]}`, frame) || anyTriggered
					anyTriggered = ws.emit(`${DEF_CALLBACK_PREFIX}${l0},${key}`, frame) || anyTriggered
				})
				anyTriggered = ws.emit(`${DEF_CALLBACK_PREFIX}${l0},,${l2}`, frame) || anyTriggered
				anyTriggered = ws.emit(`${DEF_CALLBACK_PREFIX}${l0}`, frame) || anyTriggered

				if(!anyTriggered && logger.level === 'debug') {
					logger.debug({ unhandled: true, msgId, fromMe: false, frame }, 'communication recv')
				}
			}
		})
	}

	const end = (error: Error | undefined) => {
		if(closed) {
			logger.trace({ trace: error?.stack }, 'connection already closed')
			return
		}

		closed = true
		logger.info(
			{ trace: error?.stack },
			error ? 'connection errored' : 'connection closed'
		)

		clearInterval(keepAliveReq)
		clearTimeout(qrTimer)

		ws.removeAllListeners('close')
		ws.removeAllListeners('error')
		ws.removeAllListeners('open')
		ws.removeAllListeners('message')

		if(!ws.isClosed && !ws.isClosing) {
			try {
				ws.close()
			} catch{ }
		}

		ev.emit('connection.update', {
			connection: 'close',
			lastDisconnect: {
				error,
				date: new Date()
			}
		})
		ev.removeAllListeners('connection.update')
	}

	const waitForSocketOpen = async() => {
		if(ws.isOpen) {
			return
		}

		if(ws.isClosed || ws.isClosing) {
			throw new Boom('Connection Closed', { statusCode: DisconnectReason.connectionClosed })
		}

		let onOpen: () => void
		let onClose: (err: Error) => void
		await new Promise((resolve, reject) => {
			onOpen = () => resolve(undefined)
			onClose = mapWebSocketError(reject)
			ws.on('open', onOpen)
			ws.on('close', onClose)
			ws.on('error', onClose)
		})
			.finally(() => {
				ws.off('open', onOpen)
				ws.off('close', onClose)
				ws.off('error', onClose)
			})
	}

	const startKeepAliveRequest = () => (
		keepAliveReq = setInterval(() => {
			if(!lastDateRecv) {
				lastDateRecv = new Date()
			}

			const diff = Date.now() - lastDateRecv.getTime()
			/*
				check if it's been a suspicious amount of time since the server responded with our last seen
				it could be that the network is down
			*/
			if(diff > keepAliveIntervalMs + 5000) {
				end(new Boom('Connection was lost', { statusCode: DisconnectReason.connectionLost }))
			} else if(ws.isOpen) {
				// if its all good, send a keep alive request
				query(
					{
						tag: 'iq',
						attrs: {
							id: generateMessageTag(),
							to: S_WHATSAPP_NET,
							type: 'get',
							xmlns: 'w:p',
						},
						content: [{ tag: 'ping', attrs: {} }]
					}
				)
					.catch(err => {
						logger.error({ trace: err.stack }, 'error in sending keep alive')
					})
			} else {
				logger.warn('keep alive called when WS not open')
			}
		}, keepAliveIntervalMs)
	)
	/** i have no idea why this exists. pls enlighten me */
	const sendPassiveIq = (tag: 'passive' | 'active') => (
		query({
			tag: 'iq',
			attrs: {
				to: S_WHATSAPP_NET,
				xmlns: 'passive',
				type: 'set',
			},
			content: [
				{ tag, attrs: {} }
			]
		})
	)

	/** logout & invalidate connection */
	const logout = async(msg?: string) => {
		const jid = authState.creds.me?.id
		if(jid) {
			await sendNode({
				tag: 'iq',
				attrs: {
					to: S_WHATSAPP_NET,
					type: 'set',
					id: generateMessageTag(),
					xmlns: 'md'
				},
				content: [
					{
						tag: 'remove-companion-device',
						attrs: {
							jid,
							reason: 'user_initiated'
						}
					}
				]
			})
		}

		end(new Boom(msg || 'Intentional Logout', { statusCode: DisconnectReason.loggedOut }))
	}

	const requestPairingCode = async(phoneNumber: string): Promise<string> => {
		authState.creds.pairingCode = bytesToCrockford(randomBytes(5))
		authState.creds.me = {
			id: jidEncode(phoneNumber, 's.whatsapp.net'),
			name: '~'
		}
		ev.emit('creds.update', authState.creds)
		await sendNode({
			tag: 'iq',
			attrs: {
				to: S_WHATSAPP_NET,
				type: 'set',
				id: generateMessageTag(),
				xmlns: 'md'
			},
			content: [
				{
					tag: 'link_code_companion_reg',
					attrs: {
						jid: authState.creds.me.id,
						stage: 'companion_hello',
						// eslint-disable-next-line camelcase
						should_show_push_notification: 'true'
					},
					content: [
						{
							tag: 'link_code_pairing_wrapped_companion_ephemeral_pub',
							attrs: {},
							content: await generatePairingKey()
						},
						{
							tag: 'companion_server_auth_key_pub',
							attrs: {},
							content: authState.creds.noiseKey.public
						},
						{
							tag: 'companion_platform_id',
							attrs: {},
							content: '49' // Chrome
						},
						{
							tag: 'companion_platform_display',
							attrs: {},
							content: `${browser[1]} (${browser[0]})`
						},
						{
							tag: 'link_code_pairing_nonce',
							attrs: {},
							content: '0'
						}
					]
				}
			]
		})
		return authState.creds.pairingCode
	}

	async function generatePairingKey() {
		const salt = randomBytes(32)
		const randomIv = randomBytes(16)
		const key = derivePairingCodeKey(authState.creds.pairingCode!, salt)
		const ciphered = aesEncryptCTR(authState.creds.pairingEphemeralKeyPair.public, key, randomIv)
		return Buffer.concat([salt, randomIv, ciphered])
	}

<<<<<<< HEAD
	ws.on('message', onMessageReceived)
=======
	const sendWAMBuffer = (wamBuffer: Buffer) => {
		return query({
			tag: 'iq',
			attrs: {
				to: S_WHATSAPP_NET,
				id: generateMessageTag(),
				xmlns: 'w:stats'
			},
			content: [
				{
					tag: 'add',
					attrs: {},
					content: wamBuffer
				}
			]
		})
	}

	ws.on('message', onMessageRecieved)
>>>>>>> 9075086b
	ws.on('open', async() => {
		try {
			await validateConnection()
		} catch(err) {
			logger.error({ err }, 'error in validating connection')
			end(err)
		}
	})
	ws.on('error', mapWebSocketError(end))
	ws.on('close', () => end(new Boom('Connection Terminated', { statusCode: DisconnectReason.connectionClosed })))
	// the server terminated the connection
	ws.on('CB:xmlstreamend', () => end(new Boom('Connection Terminated by Server', { statusCode: DisconnectReason.connectionClosed })))
	// QR gen
	ws.on('CB:iq,type:set,pair-device', async(stanza: BinaryNode) => {
		const iq: BinaryNode = {
			tag: 'iq',
			attrs: {
				to: S_WHATSAPP_NET,
				type: 'result',
				id: stanza.attrs.id,
			}
		}
		await sendNode(iq)

		const pairDeviceNode = getBinaryNodeChild(stanza, 'pair-device')
		const refNodes = getBinaryNodeChildren(pairDeviceNode, 'ref')
		const noiseKeyB64 = Buffer.from(creds.noiseKey.public).toString('base64')
		const identityKeyB64 = Buffer.from(creds.signedIdentityKey.public).toString('base64')
		const advB64 = creds.advSecretKey

		let qrMs = qrTimeout || 60_000 // time to let a QR live
		const genPairQR = () => {
			if(!ws.isOpen) {
				return
			}

			const refNode = refNodes.shift()
			if(!refNode) {
				end(new Boom('QR refs attempts ended', { statusCode: DisconnectReason.timedOut }))
				return
			}

			const ref = (refNode.content as Buffer).toString('utf-8')
			const qr = [ref, noiseKeyB64, identityKeyB64, advB64].join(',')

			ev.emit('connection.update', { qr })

			qrTimer = setTimeout(genPairQR, qrMs)
			qrMs = qrTimeout || 20_000 // shorter subsequent qrs
		}

		genPairQR()
	})
	// device paired for the first time
	// if device pairs successfully, the server asks to restart the connection
	ws.on('CB:iq,,pair-success', async(stanza: BinaryNode) => {
		logger.debug('pair success recv')
		try {
			const { reply, creds: updatedCreds } = configureSuccessfulPairing(stanza, creds)

			logger.info(
				{ me: updatedCreds.me, platform: updatedCreds.platform },
				'pairing configured successfully, expect to restart the connection...'
			)

			ev.emit('creds.update', updatedCreds)
			ev.emit('connection.update', { isNewLogin: true, qr: undefined })

			await sendNode(reply)
		} catch(error) {
			logger.info({ trace: error.stack }, 'error in pairing')
			end(error)
		}
	})
	// login complete
	ws.on('CB:success', async(node: BinaryNode) => {
		await uploadPreKeysToServerIfRequired()
		await sendPassiveIq('active')

		logger.info('opened connection to WA')
		clearTimeout(qrTimer) // will never happen in all likelyhood -- but just in case WA sends success on first try

		ev.emit('creds.update', { me: { ...authState.creds.me!, lid: node.attrs.lid } })

		ev.emit('connection.update', { connection: 'open' })
	})

	ws.on('CB:stream:error', (node: BinaryNode) => {
		logger.error({ node }, 'stream errored out')

		const { reason, statusCode } = getErrorCodeFromStreamError(node)

		end(new Boom(`Stream Errored (${reason})`, { statusCode, data: node }))
	})
	// stream fail, possible logout
	ws.on('CB:failure', (node: BinaryNode) => {
		const reason = +(node.attrs.reason || 500)
		end(new Boom('Connection Failure', { statusCode: reason, data: node.attrs }))
	})

	ws.on('CB:ib,,downgrade_webclient', () => {
		end(new Boom('Multi-device beta not joined', { statusCode: DisconnectReason.multideviceMismatch }))
	})

	let didStartBuffer = false
	process.nextTick(() => {
		if(creds.me?.id) {
			// start buffering important events
			// if we're logged in
			ev.buffer()
			didStartBuffer = true
		}

		ev.emit('connection.update', { connection: 'connecting', receivedPendingNotifications: false, qr: undefined })
	})

	// called when all offline notifs are handled
	ws.on('CB:ib,,offline', (node: BinaryNode) => {
		const child = getBinaryNodeChild(node, 'offline')
		const offlineNotifs = +(child?.attrs.count || 0)

		logger.info(`handled ${offlineNotifs} offline messages/notifications`)
		if(didStartBuffer) {
			ev.flush()
			logger.trace('flushed events for initial buffer')
		}

		ev.emit('connection.update', { receivedPendingNotifications: true })
	})

	// update credentials when required
	ev.on('creds.update', update => {
		const name = update.me?.name
		// if name has just been received
		if(creds.me?.name !== name) {
			logger.debug({ name }, 'updated pushName')
			sendNode({
				tag: 'presence',
				attrs: { name: name! }
			})
				.catch(err => {
					logger.warn({ trace: err.stack }, 'error in sending presence update on name change')
				})
		}

		Object.assign(creds, update)
	})

	if(printQRInTerminal) {
		printQRIfNecessaryListener(ev, logger)
	}

	return {
		type: 'md' as 'md',
		ws,
		ev,
		authState: { creds, keys },
		signalRepository,
		get user() {
			return authState.creds.me
		},
		generateMessageTag,
		query,
		waitForMessage,
		waitForSocketOpen,
		sendRawMessage,
		sendNode,
		logout,
		end,
		onUnexpectedError,
		uploadPreKeys,
		uploadPreKeysToServerIfRequired,
		requestPairingCode,
		/** Waits for the connection to WA to reach a state */
		waitForConnectionUpdate: bindWaitForConnectionUpdate(ev),
		sendWAMBuffer,
	}
}

/**
 * map the websocket error to the right type
 * so it can be retried by the caller
 * */
function mapWebSocketError(handler: (err: Error) => void) {
	return (error: Error) => {
		handler(
			new Boom(
				`WebSocket Error (${error?.message})`,
				{ statusCode: getCodeFromWSError(error), data: error }
			)
		)
	}
}

export type Socket = ReturnType<typeof makeSocket><|MERGE_RESOLUTION|>--- conflicted
+++ resolved
@@ -547,9 +547,6 @@
 		return Buffer.concat([salt, randomIv, ciphered])
 	}
 
-<<<<<<< HEAD
-	ws.on('message', onMessageReceived)
-=======
 	const sendWAMBuffer = (wamBuffer: Buffer) => {
 		return query({
 			tag: 'iq',
@@ -568,8 +565,8 @@
 		})
 	}
 
-	ws.on('message', onMessageRecieved)
->>>>>>> 9075086b
+	ws.on('message', onMessageReceived)
+
 	ws.on('open', async() => {
 		try {
 			await validateConnection()
