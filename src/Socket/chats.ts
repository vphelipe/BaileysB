--- conflicted
+++ resolved
@@ -734,10 +734,7 @@
 
 		const propsNode = getBinaryNodeChild(resultNode, 'props')
 
-<<<<<<< HEAD
-=======
-
->>>>>>> 7d80bf0e
+
 		let props: { [_: string]: string } = {}
 		if(propsNode) {
 			authState.creds.lastPropHash = propsNode?.attrs?.hash
